package docker

import (
	"bufio"
	"encoding/json"
	"fmt"
	"github.com/dotcloud/docker/utils"
	"io"
	"io/ioutil"
	"os"
	"path"
	"reflect"
	"strings"
)

type BuildFile interface {
	Build(io.Reader, io.Reader) (string, error)
	CmdFrom(string) error
	CmdRun(string) error
}

type buildFile struct {
	runtime *Runtime
	builder *Builder
	srv     *Server

	image      string
	maintainer string
	config     *Config
	context    string

	tmpContainers map[string]struct{}
	tmpImages     map[string]struct{}

	out io.Writer
}

func (b *buildFile) clearTmp(containers, images map[string]struct{}) {
	for c := range containers {
		tmp := b.runtime.Get(c)
		b.runtime.Destroy(tmp)
		utils.Debugf("Removing container %s", c)
	}
	for i := range images {
		b.runtime.graph.Delete(i)
		utils.Debugf("Removing image %s", i)
	}
}

func (b *buildFile) CmdFrom(name string) error {
	image, err := b.runtime.repositories.LookupImage(name)
	if err != nil {
		if b.runtime.graph.IsNotExist(err) {

			var tag, remote string
			if strings.Contains(name, ":") {
				remoteParts := strings.Split(name, ":")
				tag = remoteParts[1]
				remote = remoteParts[0]
			} else {
				remote = name
			}

			if err := b.srv.ImagePull(remote, tag, "", b.out, utils.NewStreamFormatter(false), nil); err != nil {
				return err
			}

			image, err = b.runtime.repositories.LookupImage(name)
			if err != nil {
				return err
			}
		} else {
			return err
		}
	}
	b.image = image.ID
	b.config = &Config{}
	return nil
}

func (b *buildFile) CmdMaintainer(name string) error {
	b.maintainer = name
	return b.commit("", b.config.Cmd, fmt.Sprintf("MAINTAINER %s", name))
}

func (b *buildFile) CmdRun(args string) error {
	if b.image == "" {
		return fmt.Errorf("Please provide a source image with `from` prior to run")
	}
	config, _, err := ParseRun([]string{b.image, "/bin/sh", "-c", args}, nil)
	if err != nil {
		return err
	}

	cmd := b.config.Cmd
	b.config.Cmd = nil
	MergeConfig(b.config, config)

	utils.Debugf("Command to be executed: %v", b.config.Cmd)

	if cache, err := b.srv.ImageGetCached(b.image, b.config); err != nil {
		return err
	} else if cache != nil {
		fmt.Fprintf(b.out, " ---> Using cache\n")
		utils.Debugf("[BUILDER] Use cached version")
		b.image = cache.ID
		return nil
	} else {
		utils.Debugf("[BUILDER] Cache miss")
	}

	cid, err := b.run()
	if err != nil {
		return err
	}
	if err := b.commit(cid, cmd, "run"); err != nil {
		return err
	}
	b.config.Cmd = cmd
	return nil
}

func (b *buildFile) CmdEnv(args string) error {
	tmp := strings.SplitN(args, " ", 2)
	if len(tmp) != 2 {
		return fmt.Errorf("Invalid ENV format")
	}
	key := strings.Trim(tmp[0], " \t")
	value := strings.Trim(tmp[1], " \t")

	for i, elem := range b.config.Env {
		if strings.HasPrefix(elem, key+"=") {
			b.config.Env[i] = key + "=" + value
			return nil
		}
	}
	b.config.Env = append(b.config.Env, key+"="+value)
	return b.commit("", b.config.Cmd, fmt.Sprintf("ENV %s=%s", key, value))
}

func (b *buildFile) CmdCmd(args string) error {
	var cmd []string
	if err := json.Unmarshal([]byte(args), &cmd); err != nil {
		utils.Debugf("Error unmarshalling: %s, using /bin/sh -c", err)
		cmd = []string{"/bin/sh", "-c", args}
	}
	if err := b.commit("", cmd, fmt.Sprintf("CMD %v", cmd)); err != nil {
		return err
	}
	b.config.Cmd = cmd
	return nil
}

func (b *buildFile) CmdExpose(args string) error {
	ports := strings.Split(args, " ")
	b.config.PortSpecs = append(ports, b.config.PortSpecs...)
	return b.commit("", b.config.Cmd, fmt.Sprintf("EXPOSE %v", ports))
}

func (b *buildFile) CmdInsert(args string) error {
	return fmt.Errorf("INSERT has been deprecated. Please use ADD instead")
}

func (b *buildFile) CmdCopy(args string) error {
	return fmt.Errorf("COPY has been deprecated. Please use ADD instead")
}

func (b *buildFile) addRemote(container *Container, orig, dest string) error {
	file, err := utils.Download(orig, ioutil.Discard)
	if err != nil {
		return err
	}
<<<<<<< HEAD
	defer file.Body.Close()
=======
	b.tmpContainers[container.ID] = struct{}{}
	fmt.Fprintf(b.out, " ---> Running in %s\n", utils.TruncateID(container.ID))
>>>>>>> 07df0462

	return container.Inject(file.Body, dest)
}

func (b *buildFile) addContext(container *Container, orig, dest string) error {
	origPath := path.Join(b.context, orig)
	destPath := path.Join(container.RootfsPath(), dest)

	fi, err := os.Stat(origPath)
	if err != nil {
		return err
	}
	if fi.IsDir() {
		if err := os.MkdirAll(destPath, 0700); err != nil {
			return err
		}
		if err := CopyWithTar(origPath, destPath); err != nil {
			return err
		}
		// First try to unpack the source as an archive
	} else if err := UntarPath(origPath, destPath); err != nil {
		utils.Debugf("Couldn't untar %s to %s: %s", origPath, destPath, err)
		// If that fails, just copy it as a regular file
		if err := os.MkdirAll(path.Dir(destPath), 0700); err != nil {
			return err
		}
		if err := CopyWithTar(origPath, destPath); err != nil {
			return err
		}
	}
	return nil
}

func (b *buildFile) CmdAdd(args string) error {
	if b.context == "" {
		return fmt.Errorf("No context given. Impossible to use ADD")
	}
	tmp := strings.SplitN(args, " ", 2)
	if len(tmp) != 2 {
		return fmt.Errorf("Invalid ADD format")
	}
	orig := strings.Trim(tmp[0], " \t")
	dest := strings.Trim(tmp[1], " \t")

	cmd := b.config.Cmd
	b.config.Cmd = []string{"/bin/sh", "-c", fmt.Sprintf("#(nop) ADD %s in %s", orig, dest)}

	b.config.Image = b.image
	// Create the container and start it
	container, err := b.builder.Create(b.config)
	if err != nil {
		return err
	}
	b.tmpContainers[container.ID] = struct{}{}

	if err := container.EnsureMounted(); err != nil {
		return err
	}
	defer container.Unmount()

	if utils.IsURL(orig) {
		if err := b.addRemote(container, orig, dest); err != nil {
			return err
		}
	} else {
		if err := b.addContext(container, orig, dest); err != nil {
			return err
		}
	}

	if err := b.commit(container.ID, cmd, fmt.Sprintf("ADD %s in %s", orig, dest)); err != nil {
		return err
	}
	b.config.Cmd = cmd
	return nil
}

func (b *buildFile) run() (string, error) {
	if b.image == "" {
		return "", fmt.Errorf("Please provide a source image with `from` prior to run")
	}
	b.config.Image = b.image

	// Create the container and start it
	c, err := b.builder.Create(b.config)
	if err != nil {
		return "", err
	}
	b.tmpContainers[c.ID] = struct{}{}
<<<<<<< HEAD
	fmt.Fprintf(b.out, "## %s\n", c.ID)
=======
	fmt.Fprintf(b.out, " ---> Running in %s\n", utils.TruncateID(c.ID))
>>>>>>> 07df0462

	//start the container
	if err := c.Start(); err != nil {
		return "", err
	}

	// Wait for it to finish
	if ret := c.Wait(); ret != 0 {
		return "", fmt.Errorf("The command %v returned a non-zero code: %d", b.config.Cmd, ret)
	}

	return c.ID, nil
}

// Commit the container <id> with the autorun command <autoCmd>
func (b *buildFile) commit(id string, autoCmd []string, comment string) error {
	if b.image == "" {
		return fmt.Errorf("Please provide a source image with `from` prior to commit")
	}
	b.config.Image = b.image
	if id == "" {
		cmd := b.config.Cmd
		b.config.Cmd = []string{"/bin/sh", "-c", "#(nop) " + comment}
		defer func(cmd []string) { b.config.Cmd = cmd }(cmd)

		if cache, err := b.srv.ImageGetCached(b.image, b.config); err != nil {
			return err
		} else if cache != nil {
			fmt.Fprintf(b.out, " ---> Using cache\n")
			utils.Debugf("[BUILDER] Use cached version")
			b.image = cache.ID
			return nil
		} else {
			utils.Debugf("[BUILDER] Cache miss")
		}
		container, err := b.builder.Create(b.config)
		if err != nil {
			return err
		}
		b.tmpContainers[container.ID] = struct{}{}
<<<<<<< HEAD
		id = container.ID
=======
		fmt.Fprintf(b.out, " ---> Running in %s\n", utils.TruncateID(container.ID))

>>>>>>> 07df0462
		if err := container.EnsureMounted(); err != nil {
			return err
		}
		defer container.Unmount()
	}

	container := b.runtime.Get(id)
	if container == nil {
		return fmt.Errorf("An error occured while creating the container")
	}

	// Note: Actually copy the struct
	autoConfig := *b.config
	autoConfig.Cmd = autoCmd
	// Commit the container
	image, err := b.builder.Commit(container, "", "", "", b.maintainer, &autoConfig)
	if err != nil {
		return err
	}
	b.tmpImages[image.ID] = struct{}{}
	b.image = image.ID
	return nil
}

func (b *buildFile) Build(dockerfile, context io.Reader) (string, error) {
	if context != nil {
		name, err := ioutil.TempDir("/tmp", "docker-build")
		if err != nil {
			return "", err
		}
		if err := Untar(context, name); err != nil {
			return "", err
		}
		defer os.RemoveAll(name)
		b.context = name
	}
	file := bufio.NewReader(dockerfile)
	stepN := 0
	for {
		line, err := file.ReadString('\n')
		if err != nil {
			if err == io.EOF && line == "" {
				break
			} else if err != io.EOF {
				return "", err
			}
		}
		line = strings.Trim(strings.Replace(line, "\t", " ", -1), " \t\r\n")
		// Skip comments and empty line
		if len(line) == 0 || line[0] == '#' {
			continue
		}
		tmp := strings.SplitN(line, " ", 2)
		if len(tmp) != 2 {
			return "", fmt.Errorf("Invalid Dockerfile format")
		}
		instruction := strings.ToLower(strings.Trim(tmp[0], " "))
		arguments := strings.Trim(tmp[1], " ")
		stepN += 1
		// FIXME: only count known instructions as build steps
		fmt.Fprintf(b.out, "Step %d : %s %s\n", stepN, strings.ToUpper(instruction), arguments)

		method, exists := reflect.TypeOf(b).MethodByName("Cmd" + strings.ToUpper(instruction[:1]) + strings.ToLower(instruction[1:]))
		if !exists {
			fmt.Fprintf(b.out, "# Skipping unknown instruction %s\n", strings.ToUpper(instruction))
			continue
		}
		ret := method.Func.Call([]reflect.Value{reflect.ValueOf(b), reflect.ValueOf(arguments)})[0].Interface()
		if ret != nil {
			return "", ret.(error)
		}

		fmt.Fprintf(b.out, " ---> %v\n", utils.TruncateID(b.image))
	}
	if b.image != "" {
<<<<<<< HEAD
		fmt.Fprintf(b.out, "Build successful.\n%s\n", b.image)
=======
		fmt.Fprintf(b.out, "Successfully built %s\n", utils.TruncateID(b.image))
>>>>>>> 07df0462
		return b.image, nil
	}
	return "", fmt.Errorf("An error occured during the build\n")
}

func NewBuildFile(srv *Server, out io.Writer) BuildFile {
	return &buildFile{
		builder:       NewBuilder(srv.runtime),
		runtime:       srv.runtime,
		srv:           srv,
		config:        &Config{},
		out:           out,
		tmpContainers: make(map[string]struct{}),
		tmpImages:     make(map[string]struct{}),
	}
}<|MERGE_RESOLUTION|>--- conflicted
+++ resolved
@@ -170,12 +170,7 @@
 	if err != nil {
 		return err
 	}
-<<<<<<< HEAD
 	defer file.Body.Close()
-=======
-	b.tmpContainers[container.ID] = struct{}{}
-	fmt.Fprintf(b.out, " ---> Running in %s\n", utils.TruncateID(container.ID))
->>>>>>> 07df0462
 
 	return container.Inject(file.Body, dest)
 }
@@ -265,11 +260,7 @@
 		return "", err
 	}
 	b.tmpContainers[c.ID] = struct{}{}
-<<<<<<< HEAD
-	fmt.Fprintf(b.out, "## %s\n", c.ID)
-=======
 	fmt.Fprintf(b.out, " ---> Running in %s\n", utils.TruncateID(c.ID))
->>>>>>> 07df0462
 
 	//start the container
 	if err := c.Start(); err != nil {
@@ -310,12 +301,8 @@
 			return err
 		}
 		b.tmpContainers[container.ID] = struct{}{}
-<<<<<<< HEAD
+		fmt.Fprintf(b.out, " ---> Running in %s\n", utils.TruncateID(container.ID))
 		id = container.ID
-=======
-		fmt.Fprintf(b.out, " ---> Running in %s\n", utils.TruncateID(container.ID))
-
->>>>>>> 07df0462
 		if err := container.EnsureMounted(); err != nil {
 			return err
 		}
@@ -391,11 +378,7 @@
 		fmt.Fprintf(b.out, " ---> %v\n", utils.TruncateID(b.image))
 	}
 	if b.image != "" {
-<<<<<<< HEAD
-		fmt.Fprintf(b.out, "Build successful.\n%s\n", b.image)
-=======
 		fmt.Fprintf(b.out, "Successfully built %s\n", utils.TruncateID(b.image))
->>>>>>> 07df0462
 		return b.image, nil
 	}
 	return "", fmt.Errorf("An error occured during the build\n")
