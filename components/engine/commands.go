package docker

import (
	"archive/tar"
	"bufio"
	"bytes"
	"encoding/base64"
	"encoding/json"
	"errors"
	"flag"
	"fmt"
	"github.com/dotcloud/docker/auth"
	"github.com/dotcloud/docker/registry"
	"github.com/dotcloud/docker/term"
	"github.com/dotcloud/docker/utils"
	"io"
	"io/ioutil"
	"net"
	"net/http"
	"net/http/httputil"
	"net/url"
	"os"
	"os/signal"
	"path/filepath"
	"reflect"
	"runtime"
	"sort"
	"strconv"
	"strings"
	"syscall"
	"text/tabwriter"
	"time"
)

var (
	GITCOMMIT string
	VERSION   string
)

<<<<<<< HEAD
func (cli *DockerCli) getMethod(name string) (func(...string) error, bool) {
=======
var (
	ErrConnectionRefused = errors.New("Can't connect to docker daemon. Is 'docker -d' running on this host?")
)

func (cli *DockerCli) getMethod(name string) (reflect.Method, bool) {
>>>>>>> 54f8255e
	methodName := "Cmd" + strings.ToUpper(name[:1]) + strings.ToLower(name[1:])
	method := reflect.ValueOf(cli).MethodByName(methodName)
	if !method.IsValid() {
		return nil, false
	}
	return method.Interface().(func(...string) error), true
}

func ParseCommands(proto, addr string, args ...string) error {
	cli := NewDockerCli(os.Stdin, os.Stdout, os.Stderr, proto, addr)

	if len(args) > 0 {
		method, exists := cli.getMethod(args[0])
		if !exists {
			fmt.Println("Error: Command not found:", args[0])
			return cli.CmdHelp(args[1:]...)
		}
		return method(args[1:]...)
	}
	return cli.CmdHelp(args...)
}

func (cli *DockerCli) CmdHelp(args ...string) error {
	if len(args) > 0 {
		method, exists := cli.getMethod(args[0])
		if !exists {
			fmt.Fprintf(cli.err, "Error: Command not found: %s\n", args[0])
		} else {
			method("--help")
			return nil
		}
	}
	help := fmt.Sprintf("Usage: docker [OPTIONS] COMMAND [arg...]\n -H=[unix://%s]: tcp://host:port to bind/connect to or unix://path/to/socket to use\n\nA self-sufficient runtime for linux containers.\n\nCommands:\n", DEFAULTUNIXSOCKET)
	for _, command := range [][]string{
		{"attach", "Attach to a running container"},
		{"build", "Build a container from a Dockerfile"},
		{"commit", "Create a new image from a container's changes"},
		{"cp", "Copy files/folders from the containers filesystem to the host path"},
		{"diff", "Inspect changes on a container's filesystem"},
		{"events", "Get real time events from the server"},
		{"export", "Stream the contents of a container as a tar archive"},
		{"history", "Show the history of an image"},
		{"images", "List images"},
		{"import", "Create a new filesystem image from the contents of a tarball"},
		{"info", "Display system-wide information"},
		{"insert", "Insert a file in an image"},
		{"inspect", "Return low-level information on a container"},
		{"kill", "Kill a running container"},
		{"login", "Register or Login to the docker registry server"},
		{"logs", "Fetch the logs of a container"},
		{"port", "Lookup the public-facing port which is NAT-ed to PRIVATE_PORT"},
		{"top", "Lookup the running processes of a container"},
		{"ps", "List containers"},
		{"pull", "Pull an image or a repository from the docker registry server"},
		{"push", "Push an image or a repository to the docker registry server"},
		{"restart", "Restart a running container"},
		{"rm", "Remove one or more containers"},
		{"rmi", "Remove one or more images"},
		{"run", "Run a command in a new container"},
		{"search", "Search for an image in the docker index"},
		{"start", "Start a stopped container"},
		{"stop", "Stop a running container"},
		{"tag", "Tag an image into a repository"},
		{"version", "Show the docker version information"},
		{"wait", "Block until a container stops, then print its exit code"},
	} {
		help += fmt.Sprintf("    %-10.10s%s\n", command[0], command[1])
	}
	fmt.Fprintf(cli.err, "%s\n", help)
	return nil
}

func (cli *DockerCli) CmdInsert(args ...string) error {
	cmd := Subcmd("insert", "IMAGE URL PATH", "Insert a file from URL in the IMAGE at PATH")
	if err := cmd.Parse(args); err != nil {
		return nil
	}
	if cmd.NArg() != 3 {
		cmd.Usage()
		return nil
	}

	v := url.Values{}
	v.Set("url", cmd.Arg(1))
	v.Set("path", cmd.Arg(2))

	if err := cli.stream("POST", "/images/"+cmd.Arg(0)+"/insert?"+v.Encode(), nil, cli.out, nil); err != nil {
		return err
	}
	return nil
}

// mkBuildContext returns an archive of an empty context with the contents
// of `dockerfile` at the path ./Dockerfile
func mkBuildContext(dockerfile string, files [][2]string) (Archive, error) {
	buf := new(bytes.Buffer)
	tw := tar.NewWriter(buf)
	files = append(files, [2]string{"Dockerfile", dockerfile})
	for _, file := range files {
		name, content := file[0], file[1]
		hdr := &tar.Header{
			Name: name,
			Size: int64(len(content)),
		}
		if err := tw.WriteHeader(hdr); err != nil {
			return nil, err
		}
		if _, err := tw.Write([]byte(content)); err != nil {
			return nil, err
		}
	}
	if err := tw.Close(); err != nil {
		return nil, err
	}
	return buf, nil
}

func (cli *DockerCli) CmdBuild(args ...string) error {
	cmd := Subcmd("build", "[OPTIONS] PATH | URL | -", "Build a new container image from the source code at PATH")
	tag := cmd.String("t", "", "Repository name (and optionally a tag) to be applied to the resulting image in case of success")
	suppressOutput := cmd.Bool("q", false, "Suppress verbose build output")
	noCache := cmd.Bool("no-cache", false, "Do not use cache when building the image")
	rm := cmd.Bool("rm", false, "Remove intermediate containers after a successful build")
	if err := cmd.Parse(args); err != nil {
		return nil
	}
	if cmd.NArg() != 1 {
		cmd.Usage()
		return nil
	}

	var (
		context  Archive
		isRemote bool
		err      error
	)

	if cmd.Arg(0) == "-" {
		// As a special case, 'docker build -' will build from an empty context with the
		// contents of stdin as a Dockerfile
		dockerfile, err := ioutil.ReadAll(cli.in)
		if err != nil {
			return err
		}
		context, err = mkBuildContext(string(dockerfile), nil)
	} else if utils.IsURL(cmd.Arg(0)) || utils.IsGIT(cmd.Arg(0)) {
		isRemote = true
	} else {
		if _, err := os.Stat(cmd.Arg(0)); err != nil {
			return err
		}
		context, err = Tar(cmd.Arg(0), Uncompressed)
	}
	var body io.Reader
	// Setup an upload progress bar
	// FIXME: ProgressReader shouldn't be this annoying to use
	if context != nil {
		sf := utils.NewStreamFormatter(false)
		body = utils.ProgressReader(ioutil.NopCloser(context), 0, cli.err, sf.FormatProgress("", "Uploading context", "%v bytes%0.0s%0.0s"), sf, true)
	}
	// Upload the build context
	v := &url.Values{}
	v.Set("t", *tag)

	if *suppressOutput {
		v.Set("q", "1")
	}
	if isRemote {
		v.Set("remote", cmd.Arg(0))
	}
	if *noCache {
		v.Set("nocache", "1")
	}
	if *rm {
		v.Set("rm", "1")
	}
	req, err := http.NewRequest("POST", fmt.Sprintf("/v%g/build?%s", APIVERSION, v.Encode()), body)
	if err != nil {
		return err
	}
	if context != nil {
		req.Header.Set("Content-Type", "application/tar")
	}
	dial, err := net.Dial(cli.proto, cli.addr)
	if err != nil {
		return err
	}
	clientconn := httputil.NewClientConn(dial, nil)
	resp, err := clientconn.Do(req)
	defer clientconn.Close()
	if err != nil {
		return err
	}
	defer resp.Body.Close()
	// Check for errors
	if resp.StatusCode < 200 || resp.StatusCode >= 400 {
		body, err := ioutil.ReadAll(resp.Body)
		if err != nil {
			return err
		}
		if len(body) == 0 {
			return fmt.Errorf("Error: %s", http.StatusText(resp.StatusCode))
		}
		return fmt.Errorf("Error: %s", body)
	}

	// Output the result
	if _, err := io.Copy(cli.out, resp.Body); err != nil {
		return err
	}

	return nil
}

// 'docker login': login / register a user to registry service.
func (cli *DockerCli) CmdLogin(args ...string) error {
	cmd := Subcmd("login", "[OPTIONS] [SERVER]", "Register or Login to a docker registry server, if no server is specified \""+auth.IndexServerAddress()+"\" is the default.")

	var username, password, email string

	cmd.StringVar(&username, "u", "", "username")
	cmd.StringVar(&password, "p", "", "password")
	cmd.StringVar(&email, "e", "", "email")
	err := cmd.Parse(args)
	if err != nil {
		return nil
	}
	serverAddress := auth.IndexServerAddress()
	if len(cmd.Args()) > 0 {
		serverAddress, err = registry.ExpandAndVerifyRegistryUrl(cmd.Arg(0))
		if err != nil {
			return err
		}
		fmt.Fprintf(cli.out, "Login against server at %s\n", serverAddress)
	}

	promptDefault := func(prompt string, configDefault string) {
		if configDefault == "" {
			fmt.Fprintf(cli.out, "%s: ", prompt)
		} else {
			fmt.Fprintf(cli.out, "%s (%s): ", prompt, configDefault)
		}
	}

	readInput := func(in io.Reader, out io.Writer) string {
		reader := bufio.NewReader(in)
		line, _, err := reader.ReadLine()
		if err != nil {
			fmt.Fprintln(out, err.Error())
			os.Exit(1)
		}
		return string(line)
	}

	cli.LoadConfigFile()
	authconfig, ok := cli.configFile.Configs[serverAddress]
	if !ok {
		authconfig = auth.AuthConfig{}
	}

	if username == "" {
		promptDefault("Username", authconfig.Username)
		username = readInput(cli.in, cli.out)
		if username == "" {
			username = authconfig.Username
		}
	}
	if username != authconfig.Username {
		if password == "" {
			oldState, _ := term.SaveState(cli.terminalFd)
			fmt.Fprintf(cli.out, "Password: ")
			term.DisableEcho(cli.terminalFd, oldState)

			password = readInput(cli.in, cli.out)
			fmt.Fprint(cli.out, "\n")

			term.RestoreTerminal(cli.terminalFd, oldState)
			if password == "" {
				return fmt.Errorf("Error : Password Required")
			}
		}

		if email == "" {
			promptDefault("Email", authconfig.Email)
			email = readInput(cli.in, cli.out)
			if email == "" {
				email = authconfig.Email
			}
		}
	} else {
		password = authconfig.Password
		email = authconfig.Email
	}
	authconfig.Username = username
	authconfig.Password = password
	authconfig.Email = email
	authconfig.ServerAddress = serverAddress
	cli.configFile.Configs[serverAddress] = authconfig

	body, statusCode, err := cli.call("POST", "/auth", cli.configFile.Configs[serverAddress])
	if statusCode == 401 {
		delete(cli.configFile.Configs, serverAddress)
		auth.SaveConfig(cli.configFile)
		return err
	}
	if err != nil {
		return err
	}

	var out2 APIAuth
	err = json.Unmarshal(body, &out2)
	if err != nil {
		cli.configFile, _ = auth.LoadConfig(os.Getenv("HOME"))
		return err
	}
	auth.SaveConfig(cli.configFile)
	if out2.Status != "" {
		fmt.Fprintf(cli.out, "%s\n", out2.Status)
	}
	return nil
}

// 'docker wait': block until a container stops
func (cli *DockerCli) CmdWait(args ...string) error {
	cmd := Subcmd("wait", "CONTAINER [CONTAINER...]", "Block until a container stops, then print its exit code.")
	if err := cmd.Parse(args); err != nil {
		return nil
	}
	if cmd.NArg() < 1 {
		cmd.Usage()
		return nil
	}
	for _, name := range cmd.Args() {
		status, err := waitForExit(cli, name)
		if err != nil {
			fmt.Fprintf(cli.err, "%s", err)
		} else {
			fmt.Fprintf(cli.out, "%d\n", status)
		}
	}
	return nil
}

// 'docker version': show version information
func (cli *DockerCli) CmdVersion(args ...string) error {
	cmd := Subcmd("version", "", "Show the docker version information.")
	if err := cmd.Parse(args); err != nil {
		return nil
	}

	if cmd.NArg() > 0 {
		cmd.Usage()
		return nil
	}
	if VERSION != "" {
		fmt.Fprintf(cli.out, "Client version: %s\n", VERSION)
	}
	fmt.Fprintf(cli.out, "Go version (client): %s\n", runtime.Version())
	if GITCOMMIT != "" {
		fmt.Fprintf(cli.out, "Git commit (client): %s\n", GITCOMMIT)
	}

	body, _, err := cli.call("GET", "/version", nil)
	if err != nil {
		return err
	}

	var out APIVersion
	err = json.Unmarshal(body, &out)
	if err != nil {
		utils.Errorf("Error unmarshal: body: %s, err: %s\n", body, err)
		return err
	}
	if out.Version != "" {
		fmt.Fprintf(cli.out, "Server version: %s\n", out.Version)
	}
	if out.GitCommit != "" {
		fmt.Fprintf(cli.out, "Git commit (server): %s\n", out.GitCommit)
	}
	if out.GoVersion != "" {
		fmt.Fprintf(cli.out, "Go version (server): %s\n", out.GoVersion)
	}

	release := utils.GetReleaseVersion()
	if release != "" {
		fmt.Fprintf(cli.out, "Last stable version: %s", release)
		if (VERSION != "" || out.Version != "") && (strings.Trim(VERSION, "-dev") != release || strings.Trim(out.Version, "-dev") != release) {
			fmt.Fprintf(cli.out, ", please update docker")
		}
		fmt.Fprintf(cli.out, "\n")
	}
	return nil
}

// 'docker info': display system-wide information.
func (cli *DockerCli) CmdInfo(args ...string) error {
	cmd := Subcmd("info", "", "Display system-wide information")
	if err := cmd.Parse(args); err != nil {
		return nil
	}
	if cmd.NArg() > 0 {
		cmd.Usage()
		return nil
	}

	body, _, err := cli.call("GET", "/info", nil)
	if err != nil {
		return err
	}

	var out APIInfo
	if err := json.Unmarshal(body, &out); err != nil {
		return err
	}

	fmt.Fprintf(cli.out, "Containers: %d\n", out.Containers)
	fmt.Fprintf(cli.out, "Images: %d\n", out.Images)
	if out.Debug || os.Getenv("DEBUG") != "" {
		fmt.Fprintf(cli.out, "Debug mode (server): %v\n", out.Debug)
		fmt.Fprintf(cli.out, "Debug mode (client): %v\n", os.Getenv("DEBUG") != "")
		fmt.Fprintf(cli.out, "Fds: %d\n", out.NFd)
		fmt.Fprintf(cli.out, "Goroutines: %d\n", out.NGoroutines)
		fmt.Fprintf(cli.out, "LXC Version: %s\n", out.LXCVersion)
		fmt.Fprintf(cli.out, "EventsListeners: %d\n", out.NEventsListener)
		fmt.Fprintf(cli.out, "Kernel Version: %s\n", out.KernelVersion)
	}

	if len(out.IndexServerAddress) != 0 {
		cli.LoadConfigFile()
		u := cli.configFile.Configs[out.IndexServerAddress].Username
		if len(u) > 0 {
			fmt.Fprintf(cli.out, "Username: %v\n", u)
			fmt.Fprintf(cli.out, "Registry: %v\n", out.IndexServerAddress)
		}
	}
	if !out.MemoryLimit {
		fmt.Fprintf(cli.err, "WARNING: No memory limit support\n")
	}
	if !out.SwapLimit {
		fmt.Fprintf(cli.err, "WARNING: No swap limit support\n")
	}
	if !out.IPv4Forwarding {
		fmt.Fprintf(cli.err, "WARNING: IPv4 forwarding is disabled.\n")
	}
	return nil
}

func (cli *DockerCli) CmdStop(args ...string) error {
	cmd := Subcmd("stop", "[OPTIONS] CONTAINER [CONTAINER...]", "Stop a running container")
	nSeconds := cmd.Int("t", 10, "Number of seconds to wait for the container to stop before killing it.")
	if err := cmd.Parse(args); err != nil {
		return nil
	}
	if cmd.NArg() < 1 {
		cmd.Usage()
		return nil
	}

	v := url.Values{}
	v.Set("t", strconv.Itoa(*nSeconds))

	for _, name := range cmd.Args() {
		_, _, err := cli.call("POST", "/containers/"+name+"/stop?"+v.Encode(), nil)
		if err != nil {
			fmt.Fprintf(cli.err, "%s\n", err)
		} else {
			fmt.Fprintf(cli.out, "%s\n", name)
		}
	}
	return nil
}

func (cli *DockerCli) CmdRestart(args ...string) error {
	cmd := Subcmd("restart", "[OPTIONS] CONTAINER [CONTAINER...]", "Restart a running container")
	nSeconds := cmd.Int("t", 10, "Number of seconds to try to stop for before killing the container. Once killed it will then be restarted. Default=10")
	if err := cmd.Parse(args); err != nil {
		return nil
	}
	if cmd.NArg() < 1 {
		cmd.Usage()
		return nil
	}

	v := url.Values{}
	v.Set("t", strconv.Itoa(*nSeconds))

	for _, name := range cmd.Args() {
		_, _, err := cli.call("POST", "/containers/"+name+"/restart?"+v.Encode(), nil)
		if err != nil {
			fmt.Fprintf(cli.err, "%s\n", err)
		} else {
			fmt.Fprintf(cli.out, "%s\n", name)
		}
	}
	return nil
}

func (cli *DockerCli) CmdStart(args ...string) error {
	cmd := Subcmd("start", "CONTAINER [CONTAINER...]", "Restart a stopped container")
	if err := cmd.Parse(args); err != nil {
		return nil
	}
	if cmd.NArg() < 1 {
		cmd.Usage()
		return nil
	}

	var encounteredError error
	for _, name := range args {
		_, _, err := cli.call("POST", "/containers/"+name+"/start", nil)
		if err != nil {
			fmt.Fprintf(cli.err, "%s\n", err)
			encounteredError = fmt.Errorf("Error: failed to start one or more containers")
		} else {
			fmt.Fprintf(cli.out, "%s\n", name)
		}
	}
	return encounteredError
}

func (cli *DockerCli) CmdInspect(args ...string) error {
	cmd := Subcmd("inspect", "CONTAINER|IMAGE [CONTAINER|IMAGE...]", "Return low-level information on a container/image")
	if err := cmd.Parse(args); err != nil {
		return nil
	}
	if cmd.NArg() < 1 {
		cmd.Usage()
		return nil
	}
	fmt.Fprintf(cli.out, "[")
	for i, name := range args {
		if i > 0 {
			fmt.Fprintf(cli.out, ",")
		}
		obj, _, err := cli.call("GET", "/containers/"+name+"/json", nil)
		if err != nil {
			obj, _, err = cli.call("GET", "/images/"+name+"/json", nil)
			if err != nil {
				fmt.Fprintf(cli.err, "No such image or container: %s\n", name)
				continue
			}
		}

		indented := new(bytes.Buffer)
		if err = json.Indent(indented, obj, "", "    "); err != nil {
			fmt.Fprintf(cli.err, "%s\n", err)
			continue
		}
		if _, err := io.Copy(cli.out, indented); err != nil {
			fmt.Fprintf(cli.err, "%s\n", err)
		}
	}
	fmt.Fprintf(cli.out, "]")
	return nil
}

func (cli *DockerCli) CmdTop(args ...string) error {
	cmd := Subcmd("top", "CONTAINER", "Lookup the running processes of a container")
	if err := cmd.Parse(args); err != nil {
		return nil
	}
	if cmd.NArg() == 0 {
		cmd.Usage()
		return nil
	}
	val := url.Values{}
	if cmd.NArg() > 1 {
		val.Set("ps_args", strings.Join(cmd.Args()[1:], " "))
	}

	body, _, err := cli.call("GET", "/containers/"+cmd.Arg(0)+"/top?"+val.Encode(), nil)
	if err != nil {
		return err
	}
	procs := APITop{}
	err = json.Unmarshal(body, &procs)
	if err != nil {
		return err
	}
	w := tabwriter.NewWriter(cli.out, 20, 1, 3, ' ', 0)
	fmt.Fprintln(w, strings.Join(procs.Titles, "\t"))
	for _, proc := range procs.Processes {
		fmt.Fprintln(w, strings.Join(proc, "\t"))
	}
	w.Flush()
	return nil
}

func (cli *DockerCli) CmdPort(args ...string) error {
	cmd := Subcmd("port", "CONTAINER PRIVATE_PORT", "Lookup the public-facing port which is NAT-ed to PRIVATE_PORT")
	if err := cmd.Parse(args); err != nil {
		return nil
	}
	if cmd.NArg() != 2 {
		cmd.Usage()
		return nil
	}

	port := cmd.Arg(1)
	proto := "Tcp"
	parts := strings.SplitN(port, "/", 2)
	if len(parts) == 2 && len(parts[1]) != 0 {
		port = parts[0]
		proto = strings.ToUpper(parts[1][:1]) + strings.ToLower(parts[1][1:])
	}
	body, _, err := cli.call("GET", "/containers/"+cmd.Arg(0)+"/json", nil)
	if err != nil {
		return err
	}
	var out Container
	err = json.Unmarshal(body, &out)
	if err != nil {
		return err
	}

	if frontend, exists := out.NetworkSettings.PortMapping[proto][port]; exists {
		fmt.Fprintf(cli.out, "%s\n", frontend)
	} else {
		return fmt.Errorf("Error: No private port '%s' allocated on %s", cmd.Arg(1), cmd.Arg(0))
	}
	return nil
}

// 'docker rmi IMAGE' removes all images with the name IMAGE
func (cli *DockerCli) CmdRmi(args ...string) error {
	cmd := Subcmd("rmi", "IMAGE [IMAGE...]", "Remove one or more images")
	if err := cmd.Parse(args); err != nil {
		return nil
	}
	if cmd.NArg() < 1 {
		cmd.Usage()
		return nil
	}

	for _, name := range cmd.Args() {
		body, _, err := cli.call("DELETE", "/images/"+name, nil)
		if err != nil {
			fmt.Fprintf(cli.err, "%s", err)
		} else {
			var outs []APIRmi
			err = json.Unmarshal(body, &outs)
			if err != nil {
				return err
			}
			for _, out := range outs {
				if out.Deleted != "" {
					fmt.Fprintf(cli.out, "Deleted: %s\n", out.Deleted)
				} else {
					fmt.Fprintf(cli.out, "Untagged: %s\n", out.Untagged)
				}
			}
		}
	}
	return nil
}

func (cli *DockerCli) CmdHistory(args ...string) error {
	cmd := Subcmd("history", "IMAGE", "Show the history of an image")
	if err := cmd.Parse(args); err != nil {
		return nil
	}
	if cmd.NArg() != 1 {
		cmd.Usage()
		return nil
	}

	body, _, err := cli.call("GET", "/images/"+cmd.Arg(0)+"/history", nil)
	if err != nil {
		return err
	}

	var outs []APIHistory
	err = json.Unmarshal(body, &outs)
	if err != nil {
		return err
	}
	w := tabwriter.NewWriter(cli.out, 20, 1, 3, ' ', 0)
	fmt.Fprintln(w, "ID\tCREATED\tCREATED BY")

	for _, out := range outs {
		if out.Tags != nil {
			out.ID = out.Tags[0]
		}
		fmt.Fprintf(w, "%s \t%s ago\t%s\n", out.ID, utils.HumanDuration(time.Now().Sub(time.Unix(out.Created, 0))), out.CreatedBy)
	}
	w.Flush()
	return nil
}

func (cli *DockerCli) CmdRm(args ...string) error {
	cmd := Subcmd("rm", "[OPTIONS] CONTAINER [CONTAINER...]", "Remove one or more containers")
	v := cmd.Bool("v", false, "Remove the volumes associated to the container")
	if err := cmd.Parse(args); err != nil {
		return nil
	}
	if cmd.NArg() < 1 {
		cmd.Usage()
		return nil
	}
	val := url.Values{}
	if *v {
		val.Set("v", "1")
	}
	for _, name := range cmd.Args() {
		_, _, err := cli.call("DELETE", "/containers/"+name+"?"+val.Encode(), nil)
		if err != nil {
			fmt.Fprintf(cli.err, "%s\n", err)
		} else {
			fmt.Fprintf(cli.out, "%s\n", name)
		}
	}
	return nil
}

// 'docker kill NAME' kills a running container
func (cli *DockerCli) CmdKill(args ...string) error {
	cmd := Subcmd("kill", "CONTAINER [CONTAINER...]", "Kill a running container")
	if err := cmd.Parse(args); err != nil {
		return nil
	}
	if cmd.NArg() < 1 {
		cmd.Usage()
		return nil
	}

	for _, name := range args {
		_, _, err := cli.call("POST", "/containers/"+name+"/kill", nil)
		if err != nil {
			fmt.Fprintf(cli.err, "%s\n", err)
		} else {
			fmt.Fprintf(cli.out, "%s\n", name)
		}
	}
	return nil
}

func (cli *DockerCli) CmdImport(args ...string) error {
	cmd := Subcmd("import", "URL|- [REPOSITORY [TAG]]", "Create a new filesystem image from the contents of a tarball(.tar, .tar.gz, .tgz, .bzip, .tar.xz, .txz).")

	if err := cmd.Parse(args); err != nil {
		return nil
	}
	if cmd.NArg() < 1 {
		cmd.Usage()
		return nil
	}
	src, repository, tag := cmd.Arg(0), cmd.Arg(1), cmd.Arg(2)
	v := url.Values{}
	v.Set("repo", repository)
	v.Set("tag", tag)
	v.Set("fromSrc", src)

	var in io.Reader

	if src == "-" {
		in = cli.in
	}

	return cli.stream("POST", "/images/create?"+v.Encode(), in, cli.out, nil)
}

func (cli *DockerCli) CmdPush(args ...string) error {
	cmd := Subcmd("push", "NAME", "Push an image or a repository to the registry")
	if err := cmd.Parse(args); err != nil {
		return nil
	}
	name := cmd.Arg(0)

	if name == "" {
		cmd.Usage()
		return nil
	}

	cli.LoadConfigFile()

	// Resolve the Repository name from fqn to endpoint + name
	endpoint, _, err := registry.ResolveRepositoryName(name)
	if err != nil {
		return err
	}
	// Resolve the Auth config relevant for this server
	authConfig := cli.configFile.ResolveAuthConfig(endpoint)
	// If we're not using a custom registry, we know the restrictions
	// applied to repository names and can warn the user in advance.
	// Custom repositories can have different rules, and we must also
	// allow pushing by image ID.
	if len(strings.SplitN(name, "/", 2)) == 1 {
		username := cli.configFile.Configs[auth.IndexServerAddress()].Username
		if username == "" {
			username = "<user>"
		}
		return fmt.Errorf("Impossible to push a \"root\" repository. Please rename your repository in <user>/<repo> (ex: %s/%s)", username, name)
	}

	v := url.Values{}
	push := func(authConfig auth.AuthConfig) error {
		buf, err := json.Marshal(authConfig)
		if err != nil {
			return err
		}
		registryAuthHeader := []string{
			base64.URLEncoding.EncodeToString(buf),
		}

		return cli.stream("POST", "/images/"+name+"/push?"+v.Encode(), nil, cli.out, map[string][]string{
			"X-Registry-Auth": registryAuthHeader,
		})
	}

	if err := push(authConfig); err != nil {
		if err.Error() == registry.ErrLoginRequired.Error() {
			fmt.Fprintln(cli.out, "\nPlease login prior to push:")
			if err := cli.CmdLogin(endpoint); err != nil {
				return err
			}
			authConfig := cli.configFile.ResolveAuthConfig(endpoint)
			return push(authConfig)
		}
		return err
	}
	return nil
}

func (cli *DockerCli) CmdPull(args ...string) error {
	cmd := Subcmd("pull", "NAME", "Pull an image or a repository from the registry")
	tag := cmd.String("t", "", "Download tagged image in repository")
	if err := cmd.Parse(args); err != nil {
		return nil
	}

	if cmd.NArg() != 1 {
		cmd.Usage()
		return nil
	}

	remote, parsedTag := utils.ParseRepositoryTag(cmd.Arg(0))
	if *tag == "" {
		*tag = parsedTag
	}

	// Resolve the Repository name from fqn to endpoint + name
	endpoint, _, err := registry.ResolveRepositoryName(remote)
	if err != nil {
		return err
	}

	cli.LoadConfigFile()

	// Resolve the Auth config relevant for this server
	authConfig := cli.configFile.ResolveAuthConfig(endpoint)
	v := url.Values{}
	v.Set("fromImage", remote)
	v.Set("tag", *tag)

	pull := func(authConfig auth.AuthConfig) error {
		buf, err := json.Marshal(authConfig)
		if err != nil {
			return err
		}
		registryAuthHeader := []string{
			base64.URLEncoding.EncodeToString(buf),
		}

		return cli.stream("POST", "/images/create?"+v.Encode(), nil, cli.out, map[string][]string{
			"X-Registry-Auth": registryAuthHeader,
		})
	}

	if err := pull(authConfig); err != nil {
		if err.Error() == registry.ErrLoginRequired.Error() {
			fmt.Fprintln(cli.out, "\nPlease login prior to push:")
			if err := cli.CmdLogin(endpoint); err != nil {
				return err
			}
			authConfig := cli.configFile.ResolveAuthConfig(endpoint)
			return pull(authConfig)
		}
		return err
	}

	return nil
}

func (cli *DockerCli) CmdImages(args ...string) error {
	cmd := Subcmd("images", "[OPTIONS] [NAME]", "List images")
	quiet := cmd.Bool("q", false, "only show numeric IDs")
	all := cmd.Bool("a", false, "show all images")
	noTrunc := cmd.Bool("notrunc", false, "Don't truncate output")
	flViz := cmd.Bool("viz", false, "output graph in graphviz format")

	if err := cmd.Parse(args); err != nil {
		return nil
	}
	if cmd.NArg() > 1 {
		cmd.Usage()
		return nil
	}

	if *flViz {
		body, _, err := cli.call("GET", "/images/viz", false)
		if err != nil {
			return err
		}
		fmt.Fprintf(cli.out, "%s", body)
	} else {
		v := url.Values{}
		if cmd.NArg() == 1 {
			v.Set("filter", cmd.Arg(0))
		}
		if *all {
			v.Set("all", "1")
		}

		body, _, err := cli.call("GET", "/images/json?"+v.Encode(), nil)
		if err != nil {
			return err
		}

		var outs []APIImages
		err = json.Unmarshal(body, &outs)
		if err != nil {
			return err
		}

		w := tabwriter.NewWriter(cli.out, 20, 1, 3, ' ', 0)
		if !*quiet {
			fmt.Fprintln(w, "REPOSITORY\tTAG\tID\tCREATED\tSIZE")
		}

		for _, out := range outs {
			if out.Repository == "" {
				out.Repository = "<none>"
			}
			if out.Tag == "" {
				out.Tag = "<none>"
			}

			if !*quiet {
				fmt.Fprintf(w, "%s\t%s\t", out.Repository, out.Tag)
				if *noTrunc {
					fmt.Fprintf(w, "%s\t", out.ID)
				} else {
					fmt.Fprintf(w, "%s\t", utils.TruncateID(out.ID))
				}
				fmt.Fprintf(w, "%s ago\t", utils.HumanDuration(time.Now().Sub(time.Unix(out.Created, 0))))
				if out.VirtualSize > 0 {
					fmt.Fprintf(w, "%s (virtual %s)\n", utils.HumanSize(out.Size), utils.HumanSize(out.VirtualSize))
				} else {
					fmt.Fprintf(w, "%s\n", utils.HumanSize(out.Size))
				}
			} else {
				if *noTrunc {
					fmt.Fprintln(w, out.ID)
				} else {
					fmt.Fprintln(w, utils.TruncateID(out.ID))
				}
			}
		}

		if !*quiet {
			w.Flush()
		}
	}
	return nil
}

func displayablePorts(ports []APIPort) string {
	result := []string{}
	for _, port := range ports {
		if port.Type == "tcp" {
			result = append(result, fmt.Sprintf("%d->%d", port.PublicPort, port.PrivatePort))
		} else {
			result = append(result, fmt.Sprintf("%d->%d/%s", port.PublicPort, port.PrivatePort, port.Type))
		}
	}
	sort.Strings(result)
	return strings.Join(result, ", ")
}

func (cli *DockerCli) CmdPs(args ...string) error {
	cmd := Subcmd("ps", "[OPTIONS]", "List containers")
	quiet := cmd.Bool("q", false, "Only display numeric IDs")
	size := cmd.Bool("s", false, "Display sizes")
	all := cmd.Bool("a", false, "Show all containers. Only running containers are shown by default.")
	noTrunc := cmd.Bool("notrunc", false, "Don't truncate output")
	nLatest := cmd.Bool("l", false, "Show only the latest created container, include non-running ones.")
	since := cmd.String("sinceId", "", "Show only containers created since Id, include non-running ones.")
	before := cmd.String("beforeId", "", "Show only container created before Id, include non-running ones.")
	last := cmd.Int("n", -1, "Show n last created containers, include non-running ones.")

	if err := cmd.Parse(args); err != nil {
		return nil
	}
	v := url.Values{}
	if *last == -1 && *nLatest {
		*last = 1
	}
	if *all {
		v.Set("all", "1")
	}
	if *last != -1 {
		v.Set("limit", strconv.Itoa(*last))
	}
	if *since != "" {
		v.Set("since", *since)
	}
	if *before != "" {
		v.Set("before", *before)
	}
	if *size {
		v.Set("size", "1")
	}

	body, _, err := cli.call("GET", "/containers/json?"+v.Encode(), nil)
	if err != nil {
		return err
	}

	var outs []APIContainers
	err = json.Unmarshal(body, &outs)
	if err != nil {
		return err
	}
	w := tabwriter.NewWriter(cli.out, 20, 1, 3, ' ', 0)
	if !*quiet {
		fmt.Fprint(w, "ID\tIMAGE\tCOMMAND\tCREATED\tSTATUS\tPORTS")
		if *size {
			fmt.Fprintln(w, "\tSIZE")
		} else {
			fmt.Fprint(w, "\n")
		}
	}

	for _, out := range outs {
		if !*quiet {
			if *noTrunc {
				fmt.Fprintf(w, "%s\t%s\t%s\t%s ago\t%s\t%s\t", out.ID, out.Image, out.Command, utils.HumanDuration(time.Now().Sub(time.Unix(out.Created, 0))), out.Status, displayablePorts(out.Ports))
			} else {
				fmt.Fprintf(w, "%s\t%s\t%s\t%s ago\t%s\t%s\t", utils.TruncateID(out.ID), out.Image, utils.Trunc(out.Command, 20), utils.HumanDuration(time.Now().Sub(time.Unix(out.Created, 0))), out.Status, displayablePorts(out.Ports))
			}
			if *size {
				if out.SizeRootFs > 0 {
					fmt.Fprintf(w, "%s (virtual %s)\n", utils.HumanSize(out.SizeRw), utils.HumanSize(out.SizeRootFs))
				} else {
					fmt.Fprintf(w, "%s\n", utils.HumanSize(out.SizeRw))
				}
			} else {
				fmt.Fprint(w, "\n")
			}
		} else {
			if *noTrunc {
				fmt.Fprintln(w, out.ID)
			} else {
				fmt.Fprintln(w, utils.TruncateID(out.ID))
			}
		}
	}

	if !*quiet {
		w.Flush()
	}
	return nil
}

func (cli *DockerCli) CmdCommit(args ...string) error {
	cmd := Subcmd("commit", "[OPTIONS] CONTAINER [REPOSITORY [TAG]]", "Create a new image from a container's changes")
	flComment := cmd.String("m", "", "Commit message")
	flAuthor := cmd.String("author", "", "Author (eg. \"John Hannibal Smith <hannibal@a-team.com>\"")
	flConfig := cmd.String("run", "", "Config automatically applied when the image is run. "+`(ex: {"Cmd": ["cat", "/world"], "PortSpecs": ["22"]}')`)
	if err := cmd.Parse(args); err != nil {
		return nil
	}
	name, repository, tag := cmd.Arg(0), cmd.Arg(1), cmd.Arg(2)
	if name == "" {
		cmd.Usage()
		return nil
	}

	v := url.Values{}
	v.Set("container", name)
	v.Set("repo", repository)
	v.Set("tag", tag)
	v.Set("comment", *flComment)
	v.Set("author", *flAuthor)
	var config *Config
	if *flConfig != "" {
		config = &Config{}
		if err := json.Unmarshal([]byte(*flConfig), config); err != nil {
			return err
		}
	}
	body, _, err := cli.call("POST", "/commit?"+v.Encode(), config)
	if err != nil {
		return err
	}

	apiID := &APIID{}
	err = json.Unmarshal(body, apiID)
	if err != nil {
		return err
	}

	fmt.Fprintf(cli.out, "%s\n", apiID.ID)
	return nil
}

func (cli *DockerCli) CmdEvents(args ...string) error {
	cmd := Subcmd("events", "[OPTIONS]", "Get real time events from the server")
	since := cmd.String("since", "", "Show events previously created (used for polling).")
	if err := cmd.Parse(args); err != nil {
		return nil
	}

	if cmd.NArg() != 0 {
		cmd.Usage()
		return nil
	}

	v := url.Values{}
	if *since != "" {
		v.Set("since", *since)
	}

	if err := cli.stream("GET", "/events?"+v.Encode(), nil, cli.out, nil); err != nil {
		return err
	}
	return nil
}

func (cli *DockerCli) CmdExport(args ...string) error {
	cmd := Subcmd("export", "CONTAINER", "Export the contents of a filesystem as a tar archive")
	if err := cmd.Parse(args); err != nil {
		return nil
	}

	if cmd.NArg() != 1 {
		cmd.Usage()
		return nil
	}

	if err := cli.stream("GET", "/containers/"+cmd.Arg(0)+"/export", nil, cli.out, nil); err != nil {
		return err
	}
	return nil
}

func (cli *DockerCli) CmdDiff(args ...string) error {
	cmd := Subcmd("diff", "CONTAINER", "Inspect changes on a container's filesystem")
	if err := cmd.Parse(args); err != nil {
		return nil
	}
	if cmd.NArg() != 1 {
		cmd.Usage()
		return nil
	}

	body, _, err := cli.call("GET", "/containers/"+cmd.Arg(0)+"/changes", nil)
	if err != nil {
		return err
	}

	changes := []Change{}
	err = json.Unmarshal(body, &changes)
	if err != nil {
		return err
	}
	for _, change := range changes {
		fmt.Fprintf(cli.out, "%s\n", change.String())
	}
	return nil
}

func (cli *DockerCli) CmdLogs(args ...string) error {
	cmd := Subcmd("logs", "CONTAINER", "Fetch the logs of a container")
	if err := cmd.Parse(args); err != nil {
		return nil
	}
	if cmd.NArg() != 1 {
		cmd.Usage()
		return nil
	}

	if err := cli.hijack("POST", "/containers/"+cmd.Arg(0)+"/attach?logs=1&stdout=1&stderr=1", false, nil, cli.out, cli.err); err != nil {
		return err
	}
	return nil
}

func (cli *DockerCli) CmdAttach(args ...string) error {
	cmd := Subcmd("attach", "CONTAINER", "Attach to a running container")
	if err := cmd.Parse(args); err != nil {
		return nil
	}
	if cmd.NArg() != 1 {
		cmd.Usage()
		return nil
	}

	body, _, err := cli.call("GET", "/containers/"+cmd.Arg(0)+"/json", nil)
	if err != nil {
		return err
	}

	container := &Container{}
	err = json.Unmarshal(body, container)
	if err != nil {
		return err
	}

	if !container.State.Running {
		return fmt.Errorf("Impossible to attach to a stopped container, start it first")
	}

	if container.Config.Tty {
		if err := cli.monitorTtySize(cmd.Arg(0)); err != nil {
			utils.Debugf("Error monitoring tty size: %s", err)
		}
	}

	v := url.Values{}
	v.Set("stream", "1")
	v.Set("stdin", "1")
	v.Set("stdout", "1")
	v.Set("stderr", "1")

	if err := cli.hijack("POST", "/containers/"+cmd.Arg(0)+"/attach?"+v.Encode(), container.Config.Tty, cli.in, cli.out, cli.err); err != nil {
		return err
	}
	return nil
}

func (cli *DockerCli) CmdSearch(args ...string) error {
	cmd := Subcmd("search", "NAME", "Search the docker index for images")
	noTrunc := cmd.Bool("notrunc", false, "Don't truncate output")
	if err := cmd.Parse(args); err != nil {
		return nil
	}
	if cmd.NArg() != 1 {
		cmd.Usage()
		return nil
	}

	v := url.Values{}
	v.Set("term", cmd.Arg(0))
	body, _, err := cli.call("GET", "/images/search?"+v.Encode(), nil)
	if err != nil {
		return err
	}

	outs := []APISearch{}
	err = json.Unmarshal(body, &outs)
	if err != nil {
		return err
	}
	fmt.Fprintf(cli.out, "Found %d results matching your query (\"%s\")\n", len(outs), cmd.Arg(0))
	w := tabwriter.NewWriter(cli.out, 33, 1, 3, ' ', 0)
	fmt.Fprintf(w, "NAME\tDESCRIPTION\n")
	_, width := cli.getTtySize()
	if width == 0 {
		width = 45
	} else {
		width = width - 33 //remote the first column
	}
	for _, out := range outs {
		desc := strings.Replace(out.Description, "\n", " ", -1)
		desc = strings.Replace(desc, "\r", " ", -1)
		if !*noTrunc && len(desc) > width {
			desc = utils.Trunc(desc, width-3) + "..."
		}
		fmt.Fprintf(w, "%s\t%s\n", out.Name, desc)
	}
	w.Flush()
	return nil
}

// Ports type - Used to parse multiple -p flags
type ports []int

// ListOpts type
type ListOpts []string

func (opts *ListOpts) String() string {
	return fmt.Sprint(*opts)
}

func (opts *ListOpts) Set(value string) error {
	*opts = append(*opts, value)
	return nil
}

// AttachOpts stores arguments to 'docker run -a', eg. which streams to attach to
type AttachOpts map[string]bool

func NewAttachOpts() AttachOpts {
	return make(AttachOpts)
}

func (opts AttachOpts) String() string {
	// Cast to underlying map type to avoid infinite recursion
	return fmt.Sprintf("%v", map[string]bool(opts))
}

func (opts AttachOpts) Set(val string) error {
	if val != "stdin" && val != "stdout" && val != "stderr" {
		return fmt.Errorf("Unsupported stream name: %s", val)
	}
	opts[val] = true
	return nil
}

func (opts AttachOpts) Get(val string) bool {
	if res, exists := opts[val]; exists {
		return res
	}
	return false
}

// PathOpts stores a unique set of absolute paths
type PathOpts map[string]struct{}

func NewPathOpts() PathOpts {
	return make(PathOpts)
}

func (opts PathOpts) String() string {
	return fmt.Sprintf("%v", map[string]struct{}(opts))
}

func (opts PathOpts) Set(val string) error {
	var containerPath string

	splited := strings.SplitN(val, ":", 2)
	if len(splited) == 1 {
		containerPath = splited[0]
		val = filepath.Clean(splited[0])
	} else {
		containerPath = splited[1]
		val = fmt.Sprintf("%s:%s", splited[0], filepath.Clean(splited[1]))
	}

	if !filepath.IsAbs(containerPath) {
		utils.Debugf("%s is not an absolute path", containerPath)
		return fmt.Errorf("%s is not an absolute path", containerPath)
	}
	opts[val] = struct{}{}
	return nil
}

func (cli *DockerCli) CmdTag(args ...string) error {
	cmd := Subcmd("tag", "[OPTIONS] IMAGE REPOSITORY [TAG]", "Tag an image into a repository")
	force := cmd.Bool("f", false, "Force")
	if err := cmd.Parse(args); err != nil {
		return nil
	}
	if cmd.NArg() != 2 && cmd.NArg() != 3 {
		cmd.Usage()
		return nil
	}

	v := url.Values{}
	v.Set("repo", cmd.Arg(1))
	if cmd.NArg() == 3 {
		v.Set("tag", cmd.Arg(2))
	}

	if *force {
		v.Set("force", "1")
	}

	if _, _, err := cli.call("POST", "/images/"+cmd.Arg(0)+"/tag?"+v.Encode(), nil); err != nil {
		return err
	}
	return nil
}

func (cli *DockerCli) CmdRun(args ...string) error {
	config, hostConfig, cmd, err := ParseRun(args, nil)
	if err != nil {
		return err
	}
	if config.Image == "" {
		cmd.Usage()
		return nil
	}

	flRm := cmd.Lookup("rm")
	autoRemove, _ := strconv.ParseBool(flRm.Value.String())

	var containerIDFile *os.File
	if len(hostConfig.ContainerIDFile) > 0 {
		if _, err := ioutil.ReadFile(hostConfig.ContainerIDFile); err == nil {
			return fmt.Errorf("cid file found, make sure the other container isn't running or delete %s", hostConfig.ContainerIDFile)
		}
		containerIDFile, err = os.Create(hostConfig.ContainerIDFile)
		if err != nil {
			return fmt.Errorf("failed to create the container ID file: %s", err)
		}
		defer containerIDFile.Close()
	}

	//create the container
	body, statusCode, err := cli.call("POST", "/containers/create", config)
	//if image not found try to pull it
	if statusCode == 404 {
		_, tag := utils.ParseRepositoryTag(config.Image)
		if tag == "" {
			tag = DEFAULTTAG
		}

		fmt.Fprintf(cli.err, "Unable to find image '%s' (tag: %s) locally\n", config.Image, tag)

		v := url.Values{}
		repos, tag := utils.ParseRepositoryTag(config.Image)
		v.Set("fromImage", repos)
		v.Set("tag", tag)

		// Resolve the Repository name from fqn to endpoint + name
		var endpoint string
		endpoint, _, err = registry.ResolveRepositoryName(repos)
		if err != nil {
			return err
		}

		// Load the auth config file, to be able to pull the image
		cli.LoadConfigFile()

		// Resolve the Auth config relevant for this server
		authConfig := cli.configFile.ResolveAuthConfig(endpoint)
		buf, err := json.Marshal(authConfig)
		if err != nil {
			return err
		}

		registryAuthHeader := []string{
			base64.URLEncoding.EncodeToString(buf),
		}
		err = cli.stream("POST", "/images/create?"+v.Encode(), nil, cli.err, map[string][]string{
			"X-Registry-Auth": registryAuthHeader,
		})
		if err != nil {
			return err
		}
		body, _, err = cli.call("POST", "/containers/create", config)
		if err != nil {
			return err
		}
	}
	if err != nil {
		return err
	}

	runResult := &APIRun{}
	err = json.Unmarshal(body, runResult)
	if err != nil {
		return err
	}

	for _, warning := range runResult.Warnings {
		fmt.Fprintf(cli.err, "WARNING: %s\n", warning)
	}
	if len(hostConfig.ContainerIDFile) > 0 {
		if _, err = containerIDFile.WriteString(runResult.ID); err != nil {
			return fmt.Errorf("failed to write the container ID to the file: %s", err)
		}
	}

	//start the container
	if _, _, err = cli.call("POST", "/containers/"+runResult.ID+"/start", hostConfig); err != nil {
		return err
	}

	var wait chan struct{}

	if !config.AttachStdout && !config.AttachStderr {
		// Make this asynchrone in order to let the client write to stdin before having to read the ID
		wait = make(chan struct{})
		go func() {
			defer close(wait)
			fmt.Fprintf(cli.out, "%s\n", runResult.ID)
		}()
	}

	if config.AttachStdin || config.AttachStdout || config.AttachStderr {
		if config.Tty {
			if err := cli.monitorTtySize(runResult.ID); err != nil {
				utils.Errorf("Error monitoring TTY size: %s\n", err)
			}
		}

		v := url.Values{}
		v.Set("logs", "1")
		v.Set("stream", "1")
		var out, stderr io.Writer

		if config.AttachStdin {
			v.Set("stdin", "1")
		}
		if config.AttachStdout {
			v.Set("stdout", "1")
			out = cli.out
		}
		if config.AttachStderr {
			v.Set("stderr", "1")
			if config.Tty {
				stderr = cli.out
			} else {
				stderr = cli.err
			}
		}

		signals := make(chan os.Signal, 1)
		signal.Notify(signals, syscall.SIGINT, syscall.SIGTERM)
		go func() {
			for sig := range signals {
				fmt.Printf("\nReceived signal: %s; cleaning up\n", sig)
				if err := cli.CmdStop("-t", "4", runResult.ID); err != nil {
					fmt.Printf("failed to stop container: %v", err)
				}
			}
		}()

		if err := cli.hijack("POST", "/containers/"+runResult.ID+"/attach?"+v.Encode(), config.Tty, cli.in, out, stderr); err != nil {
			utils.Debugf("Error hijack: %s", err)
			return err
		}
	}

	if !config.AttachStdout && !config.AttachStderr {
		// Detached mode
		<-wait
	} else {
		status, err := getExitCode(cli, runResult.ID)
		if err != nil {
			return err
		}
		if autoRemove {
			_, _, err = cli.call("DELETE", "/containers/"+runResult.ID, nil)
			if err != nil {
				return err
			}
		}
		if status != 0 {
			return &utils.StatusError{Status: status}
		}
	}

	return nil
}

func (cli *DockerCli) CmdCp(args ...string) error {
	cmd := Subcmd("cp", "CONTAINER:RESOURCE HOSTPATH", "Copy files/folders from the RESOURCE to the HOSTPATH")
	if err := cmd.Parse(args); err != nil {
		return nil
	}

	if cmd.NArg() != 2 {
		cmd.Usage()
		return nil
	}

	var copyData APICopy
	info := strings.Split(cmd.Arg(0), ":")

	if len(info) != 2 {
		return fmt.Errorf("Error: Resource not specified")
	}

	copyData.Resource = info[1]
	copyData.HostPath = cmd.Arg(1)

	data, statusCode, err := cli.call("POST", "/containers/"+info[0]+"/copy", copyData)
	if err != nil {
		return err
	}

	if statusCode == 200 {
		r := bytes.NewReader(data)
		if err := Untar(r, copyData.HostPath); err != nil {
			return err
		}
	}
	return nil
}

func (cli *DockerCli) call(method, path string, data interface{}) ([]byte, int, error) {
	var params io.Reader
	if data != nil {
		buf, err := json.Marshal(data)
		if err != nil {
			return nil, -1, err
		}
		params = bytes.NewBuffer(buf)
	}

	req, err := http.NewRequest(method, fmt.Sprintf("/v%g%s", APIVERSION, path), params)
	if err != nil {
		return nil, -1, err
	}
	req.Header.Set("User-Agent", "Docker-Client/"+VERSION)
	req.Host = cli.addr
	if data != nil {
		req.Header.Set("Content-Type", "application/json")
	} else if method == "POST" {
		req.Header.Set("Content-Type", "plain/text")
	}
	dial, err := net.Dial(cli.proto, cli.addr)
	if err != nil {
		if strings.Contains(err.Error(), "connection refused") {
			return nil, -1, ErrConnectionRefused
		}
		return nil, -1, err
	}
	clientconn := httputil.NewClientConn(dial, nil)
	resp, err := clientconn.Do(req)
	defer clientconn.Close()
	if err != nil {
		if strings.Contains(err.Error(), "connection refused") {
			return nil, -1, ErrConnectionRefused
		}
		return nil, -1, err
	}
	defer resp.Body.Close()
	body, err := ioutil.ReadAll(resp.Body)
	if err != nil {
		return nil, -1, err
	}
	if resp.StatusCode < 200 || resp.StatusCode >= 400 {
		if len(body) == 0 {
			return nil, resp.StatusCode, fmt.Errorf("Error: %s", http.StatusText(resp.StatusCode))
		}
		return nil, resp.StatusCode, fmt.Errorf("Error: %s", body)
	}
	return body, resp.StatusCode, nil
}

func (cli *DockerCli) stream(method, path string, in io.Reader, out io.Writer, headers map[string][]string) error {
	if (method == "POST" || method == "PUT") && in == nil {
		in = bytes.NewReader([]byte{})
	}
	req, err := http.NewRequest(method, fmt.Sprintf("/v%g%s", APIVERSION, path), in)
	if err != nil {
		return err
	}
	req.Header.Set("User-Agent", "Docker-Client/"+VERSION)
	req.Host = cli.addr
	if method == "POST" {
		req.Header.Set("Content-Type", "plain/text")
	}

	if headers != nil {
		for k, v := range headers {
			req.Header[k] = v
		}
	}

	dial, err := net.Dial(cli.proto, cli.addr)
	if err != nil {
		if strings.Contains(err.Error(), "connection refused") {
			return fmt.Errorf("Can't connect to docker daemon. Is 'docker -d' running on this host?")
		}
		return err
	}
	clientconn := httputil.NewClientConn(dial, nil)
	resp, err := clientconn.Do(req)
	defer clientconn.Close()
	if err != nil {
		if strings.Contains(err.Error(), "connection refused") {
			return fmt.Errorf("Can't connect to docker daemon. Is 'docker -d' running on this host?")
		}
		return err
	}
	defer resp.Body.Close()

	if resp.StatusCode < 200 || resp.StatusCode >= 400 {
		body, err := ioutil.ReadAll(resp.Body)
		if err != nil {
			return err
		}
		if len(body) == 0 {
			return fmt.Errorf("Error :%s", http.StatusText(resp.StatusCode))
		}
		return fmt.Errorf("Error: %s", body)
	}

	if matchesContentType(resp.Header.Get("Content-Type"), "application/json") {
		return utils.DisplayJSONMessagesStream(resp.Body, out)
	} else {
		if _, err := io.Copy(out, resp.Body); err != nil {
			return err
		}
	}
	return nil
}

func (cli *DockerCli) hijack(method, path string, setRawTerminal bool, in io.ReadCloser, stdout, stderr io.Writer) error {

	req, err := http.NewRequest(method, fmt.Sprintf("/v%g%s", APIVERSION, path), nil)
	if err != nil {
		return err
	}
	req.Header.Set("User-Agent", "Docker-Client/"+VERSION)
	req.Header.Set("Content-Type", "plain/text")
	req.Host = cli.addr

	dial, err := net.Dial(cli.proto, cli.addr)
	if err != nil {
		if strings.Contains(err.Error(), "connection refused") {
			return fmt.Errorf("Can't connect to docker daemon. Is 'docker -d' running on this host?")
		}
		return err
	}
	clientconn := httputil.NewClientConn(dial, nil)
	defer clientconn.Close()

	// Server hijacks the connection, error 'connection closed' expected
	clientconn.Do(req)

	rwc, br := clientconn.Hijack()
	defer rwc.Close()

	var receiveStdout chan error

	if stdout != nil {
		receiveStdout = utils.Go(func() (err error) {
			// When TTY is ON, use regular copy
			if setRawTerminal {
				_, err = io.Copy(stdout, br)
			} else {
				_, err = utils.StdCopy(stdout, stderr, br)
			}
			utils.Debugf("[hijack] End of stdout")
			return err
		})
	}

	if in != nil && setRawTerminal && cli.isTerminal && os.Getenv("NORAW") == "" {
		oldState, err := term.SetRawTerminal(cli.terminalFd)
		if err != nil {
			return err
		}
		defer term.RestoreTerminal(cli.terminalFd, oldState)
	}

	sendStdin := utils.Go(func() error {
		if in != nil {
			io.Copy(rwc, in)
			utils.Debugf("[hijack] End of stdin")
		}
		if tcpc, ok := rwc.(*net.TCPConn); ok {
			if err := tcpc.CloseWrite(); err != nil {
				utils.Errorf("Couldn't send EOF: %s\n", err)
			}
		} else if unixc, ok := rwc.(*net.UnixConn); ok {
			if err := unixc.CloseWrite(); err != nil {
				utils.Errorf("Couldn't send EOF: %s\n", err)
			}
		}
		// Discard errors due to pipe interruption
		return nil
	})

	if stdout != nil {
		if err := <-receiveStdout; err != nil {
			utils.Errorf("Error receiveStdout: %s", err)
			return err
		}
	}

	if !cli.isTerminal {
		if err := <-sendStdin; err != nil {
			utils.Errorf("Error sendStdin: %s", err)
			return err
		}
	}
	return nil

}

func (cli *DockerCli) getTtySize() (int, int) {
	if !cli.isTerminal {
		return 0, 0
	}
	ws, err := term.GetWinsize(cli.terminalFd)
	if err != nil {
		utils.Errorf("Error getting size: %s", err)
		if ws == nil {
			return 0, 0
		}
	}
	return int(ws.Height), int(ws.Width)
}

func (cli *DockerCli) resizeTty(id string) {
	height, width := cli.getTtySize()
	if height == 0 && width == 0 {
		return
	}
	v := url.Values{}
	v.Set("h", strconv.Itoa(height))
	v.Set("w", strconv.Itoa(width))
	if _, _, err := cli.call("POST", "/containers/"+id+"/resize?"+v.Encode(), nil); err != nil {
		utils.Errorf("Error resize: %s", err)
	}
}

func (cli *DockerCli) monitorTtySize(id string) error {
	if !cli.isTerminal {
		return fmt.Errorf("Impossible to monitor size on non-tty")
	}
	cli.resizeTty(id)

	sigchan := make(chan os.Signal, 1)
	signal.Notify(sigchan, syscall.SIGWINCH)
	go func() {
		for _ = range sigchan {
			cli.resizeTty(id)
		}
	}()
	return nil
}

func Subcmd(name, signature, description string) *flag.FlagSet {
	flags := flag.NewFlagSet(name, flag.ContinueOnError)
	flags.Usage = func() {
		// FIXME: use custom stdout or return error
		fmt.Fprintf(os.Stdout, "\nUsage: docker %s %s\n\n%s\n\n", name, signature, description)
		flags.PrintDefaults()
	}
	return flags
}

func (cli *DockerCli) LoadConfigFile() (err error) {
	cli.configFile, err = auth.LoadConfig(os.Getenv("HOME"))
	if err != nil {
		fmt.Fprintf(cli.err, "WARNING: %s\n", err)
	}
	return err
}

func waitForExit(cli *DockerCli, containerId string) (int, error) {
	body, _, err := cli.call("POST", "/containers/"+containerId+"/wait", nil)
	if err != nil {
		// If we can't connect, then the daemon probably died.
		if err != ErrConnectionRefused {
			return -1, err
		}
		return -1, nil
	}

	var out APIWait
	if err := json.Unmarshal(body, &out); err != nil {
		return -1, err
	}
	return out.StatusCode, nil
}

func getExitCode(cli *DockerCli, containerId string) (int, error) {
	body, _, err := cli.call("GET", "/containers/"+containerId+"/json", nil)
	if err != nil {
		// If we can't connect, then the daemon probably died.
		if err != ErrConnectionRefused {
			return -1, err
		}
		return -1, nil
	}
	c := &Container{}
	if err := json.Unmarshal(body, c); err != nil {
		return -1, err
	}
	return c.State.ExitCode, nil
}

func NewDockerCli(in io.ReadCloser, out, err io.Writer, proto, addr string) *DockerCli {
	var (
		isTerminal = false
		terminalFd uintptr
	)

	if in != nil {
		if file, ok := in.(*os.File); ok {
			terminalFd = file.Fd()
			isTerminal = term.IsTerminal(terminalFd)
		}
	}

	if err == nil {
		err = out
	}
	return &DockerCli{
		proto:      proto,
		addr:       addr,
		in:         in,
		out:        out,
		err:        err,
		isTerminal: isTerminal,
		terminalFd: terminalFd,
	}
}

type DockerCli struct {
	proto      string
	addr       string
	configFile *auth.ConfigFile
	in         io.ReadCloser
	out        io.Writer
	err        io.Writer
	isTerminal bool
	terminalFd uintptr
}<|MERGE_RESOLUTION|>--- conflicted
+++ resolved
@@ -37,15 +37,11 @@
 	VERSION   string
 )
 
-<<<<<<< HEAD
-func (cli *DockerCli) getMethod(name string) (func(...string) error, bool) {
-=======
 var (
 	ErrConnectionRefused = errors.New("Can't connect to docker daemon. Is 'docker -d' running on this host?")
 )
 
-func (cli *DockerCli) getMethod(name string) (reflect.Method, bool) {
->>>>>>> 54f8255e
+func (cli *DockerCli) getMethod(name string) (func(...string) error, bool) {
 	methodName := "Cmd" + strings.ToUpper(name[:1]) + strings.ToLower(name[1:])
 	method := reflect.ValueOf(cli).MethodByName(methodName)
 	if !method.IsValid() {
